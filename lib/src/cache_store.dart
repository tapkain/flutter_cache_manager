import 'dart:async';
import 'dart:io';

import 'package:flutter_cache_manager/src/cache_object.dart';
import 'package:flutter_cache_manager/src/file_info.dart';
import 'package:path/path.dart' as p;
import 'package:sqflite/sqflite.dart';

///Flutter Cache Manager
///Copyright (c) 2019 Rene Floor
///Released under MIT License.

class CacheStore {
  Map<String, Future<CacheObject>> _futureCache = new Map();
  Map<String, CacheObject> _memCache = new Map();

  Future<String> filePath;
  String _filePath;

  Future<CacheObjectProvider> _cacheObjectProvider;
  String storeKey;

  final int _capacity;
  final Duration _maxAge;

  DateTime lastCleanupRun = DateTime.now();
  static const Duration cleanupRunMinInterval = Duration(seconds: 10);
  Timer _scheduledCleanup;

  CacheStore(
      Future<String> basePath, this.storeKey, this._capacity, this._maxAge) {
    filePath = basePath;
    basePath.then((p) => _filePath = p);

    _cacheObjectProvider = _getObjectProvider();
  }

  Future<CacheObjectProvider> _getObjectProvider() async {
    var databasesPath = await getDatabasesPath();
    var path = p.join(databasesPath, "$storeKey.db");

    // Make sure the directory exists
    try {
      await Directory(databasesPath).create(recursive: true);
    } catch (_) {}
    final provider = CacheObjectProvider(path);
    await provider.open();
    return provider;
  }

  Future<FileInfo> getFile(String url) async {
    var cacheObject = await retrieveCacheData(url);
    if (cacheObject == null || cacheObject.relativePath == null) {
      return null;
    }
    var path = p.join(await filePath, cacheObject.relativePath);
    return new FileInfo(
        File(path), FileSource.Cache, cacheObject.validTill, url);
  }

  putFile(CacheObject cacheObject) async {
    _memCache[cacheObject.url] = cacheObject;
<<<<<<< HEAD
    await _updateCacheDataInDatabase(cacheObject);
=======
    _updateCacheDataInDatabase(cacheObject);
>>>>>>> 94b2ff97
  }

  Future<CacheObject> retrieveCacheData(String url) {
    if (_memCache.containsKey(url)) {
      return Future.value(_memCache[url]);
    }
    if (!_futureCache.containsKey(url)) {
      var completer = new Completer<CacheObject>();
      _getCacheDataFromDatabase(url).then((cacheObject) async {
        if (cacheObject != null && !await _fileExists(cacheObject)) {
          cacheObject = new CacheObject(url, id: cacheObject.id);
        }
        completer.complete(cacheObject);

        _memCache[url] = cacheObject;
        _futureCache[url] = null;
      });

      _futureCache[url] = completer.future;
    }
    return _futureCache[url];
  }

  FileInfo getFileFromMemory(String url) {
    if (_memCache[url] == null || _filePath == null) {
      return null;
    }
    var cacheObject = _memCache[url];

    var path = p.join(_filePath, cacheObject.relativePath);
    return new FileInfo(
        File(path), FileSource.Cache, cacheObject.validTill, url);
  }

  Future<bool> _fileExists(CacheObject cacheObject) async {
    if (cacheObject?.relativePath == null) {
      return false;
    }
    return new File(p.join(await filePath, cacheObject.relativePath)).exists();
  }

  Future<CacheObject> _getCacheDataFromDatabase(String url) async {
    var provider = await _cacheObjectProvider;
    var data = await provider.get(url);
    if (await _fileExists(data)) {
      _updateCacheDataInDatabase(data);
    }
    _scheduleCleanup();
    return data;
  }

  void _scheduleCleanup() {
    if (_scheduledCleanup != null) {
      return;
    }
    _scheduledCleanup = Timer(cleanupRunMinInterval, () {
      _scheduledCleanup = null;
      _cleanupCache();
    });
  }

  Future<dynamic> _updateCacheDataInDatabase(CacheObject cacheObject) async {
    var provider = await _cacheObjectProvider;
    var data = await provider.updateOrInsert(cacheObject);
    return data;
  }

  Future<void> _cleanupCache() async {
    var provider = await _cacheObjectProvider;
    var overCapacity = await provider.getObjectsOverCapacity(_capacity);
    var oldObjects = await provider.getOldObjects(_maxAge);

    var toRemove = List<int>();
    overCapacity.forEach((cacheObject) async {
      _removeCachedFile(cacheObject, toRemove);
    });
    oldObjects.forEach((cacheObject) async {
      _removeCachedFile(cacheObject, toRemove);
    });

    await provider.deleteAll(toRemove);
  }

  emptyCache() async {
    var provider = await _cacheObjectProvider;
    var toRemove = List<int>();

    var allObjects = await provider.getAllObjects();
    allObjects.forEach((cacheObject) async {
      _removeCachedFile(cacheObject, toRemove);
    });

    await provider.deleteAll(toRemove);
  }

  removeCachedFile(CacheObject cacheObject) async {
    var provider = await _cacheObjectProvider;
    var toRemove = List<int>();
    _removeCachedFile(cacheObject, toRemove);
    await provider.deleteAll(toRemove);
  }

  _removeCachedFile(CacheObject cacheObject, List<int> toRemove) async {
    if (!toRemove.contains(cacheObject.id)) {
      toRemove.add(cacheObject.id);
      if (_memCache.containsKey(cacheObject.url))
        _memCache.remove(cacheObject.url);
      if (_futureCache.containsKey(cacheObject.url))
        _futureCache.remove(cacheObject.url);
    }
    var file = new File(p.join(await filePath, cacheObject.relativePath));
    if (await file.exists()) {
      file.delete();
    }
  }

  Future<void> dispose() async {
    final provider = await _cacheObjectProvider;
    await provider.close();
  }
}<|MERGE_RESOLUTION|>--- conflicted
+++ resolved
@@ -60,11 +60,7 @@
 
   putFile(CacheObject cacheObject) async {
     _memCache[cacheObject.url] = cacheObject;
-<<<<<<< HEAD
     await _updateCacheDataInDatabase(cacheObject);
-=======
-    _updateCacheDataInDatabase(cacheObject);
->>>>>>> 94b2ff97
   }
 
   Future<CacheObject> retrieveCacheData(String url) {
